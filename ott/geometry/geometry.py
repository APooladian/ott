--- conflicted
+++ resolved
@@ -143,14 +143,8 @@
   @property
   def kernel_matrix(self) -> jnp.ndarray:
     if self._kernel_matrix is None:
-<<<<<<< HEAD
-      return jnp.exp(-(self._cost_matrix /
-                       self.epsilon)) ** (1.0 / self.scale_cost)
-    return self._kernel_matrix
-=======
       return jnp.exp(-(self._cost_matrix * self.inv_scale_cost / self.epsilon))
     return self._kernel_matrix ** self.inv_scale_cost
->>>>>>> 1f38d56d
 
   @property
   def epsilon(self) -> float:
@@ -181,13 +175,8 @@
     ) if mat is not None else False
 
   @property
-<<<<<<< HEAD
-  def scale_cost(self) -> jnp.ndarray:
-    """Compute the factor to scale the cost matrix."""
-=======
   def inv_scale_cost(self):
     """Computes the factor to scale the cost matrix."""
->>>>>>> 1f38d56d
     if isinstance(self._scale_cost, float):
       return 1.0 / self._scale_cost
     elif self._scale_cost == 'max_cost':
