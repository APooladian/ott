--- conflicted
+++ resolved
@@ -71,15 +71,8 @@
         jnp.matmul(transport, self.vec), apply_transport_vec, rtol=1e-4
     )
     np.testing.assert_allclose(
-<<<<<<< HEAD
-        geom0.apply_cost(self.vec, axis=1) * geom.scale_cost,
-        apply_cost_vec,
-        rtol=1e-4
-    )
-=======
         geom0.apply_cost(self.vec, axis=1) * geom.inv_scale_cost,
         apply_cost_vec, rtol=1e-4)
->>>>>>> 1f38d56d
 
   @parameterized.parameters(['mean', 'max_cost', 'max_norm', 'max_bound', 100.])
   def test_scale_cost_pointcloud_online(self, scale):
@@ -110,15 +103,8 @@
         jnp.matmul(transport, self.vec), apply_transport_vec, rtol=1e-4
     )
     np.testing.assert_allclose(
-<<<<<<< HEAD
-        geom0.apply_cost(self.vec, axis=1) * geom.scale_cost,
-        apply_cost_vec,
-        rtol=1e-4
-    )
-=======
         geom0.apply_cost(self.vec, axis=1) * geom.inv_scale_cost,
         apply_cost_vec, rtol=1e-4)
->>>>>>> 1f38d56d
 
   @parameterized.parameters(['mean', 'max_cost', 'max_norm', 'max_bound', 100.])
   def test_online_matches_notonline_pointcloud(self, scale):
@@ -130,18 +116,11 @@
         self.x, self.y, epsilon=self.eps, scale_cost=scale, online=False
     )
     geom2 = pointcloud.PointCloud(
-<<<<<<< HEAD
-        self.x, self.y, epsilon=self.eps, scale_cost=scale, online=True
-    )
-    np.testing.assert_allclose(geom0.scale_cost, geom1.scale_cost, rtol=1e-4)
-    np.testing.assert_allclose(geom2.scale_cost, geom1.scale_cost, rtol=1e-4)
-=======
         self.x, self.y, epsilon=self.eps, scale_cost=scale, online=True)
     np.testing.assert_allclose(
         geom0.inv_scale_cost, geom1.inv_scale_cost, rtol=1e-4)
     np.testing.assert_allclose(
         geom2.inv_scale_cost, geom1.inv_scale_cost, rtol=1e-4)
->>>>>>> 1f38d56d
     if scale == 'mean':
       np.testing.assert_allclose(1.0, geom1.cost_matrix.mean(), rtol=1e-4)
     elif scale == 'max_cost':
@@ -172,15 +151,8 @@
         jnp.matmul(transport, self.vec), apply_transport_vec, rtol=1e-4
     )
     np.testing.assert_allclose(
-<<<<<<< HEAD
-        geom0.apply_cost(self.vec, axis=1) * geom.scale_cost,
-        apply_cost_vec,
-        rtol=1e-4
-    )
-=======
         geom0.apply_cost(self.vec, axis=1) * geom.inv_scale_cost,
         apply_cost_vec, rtol=1e-4)
->>>>>>> 1f38d56d
 
   @parameterized.parameters(['mean', 'max_bound', 'max_cost', 100.])
   def test_scale_cost_low_rank(self, scale):
@@ -207,15 +179,8 @@
         jnp.matmul(transport, self.vec), apply_transport_vec, rtol=1e-4
     )
     np.testing.assert_allclose(
-<<<<<<< HEAD
-        geom0._apply_cost_to_vec(self.vec, axis=1) * geom.scale_cost,
-        apply_cost_vec,
-        rtol=1e-4
-    )
-=======
         geom0._apply_cost_to_vec(self.vec, axis=1) * geom.inv_scale_cost,
         apply_cost_vec, rtol=1e-4)
->>>>>>> 1f38d56d
 
     if scale == 'mean':
       np.testing.assert_allclose(1.0, geom.cost_matrix.mean(), rtol=1e-4)
@@ -231,12 +196,7 @@
     )
 
     np.testing.assert_allclose(
-<<<<<<< HEAD
-        geom0.scale_cost, 1.0 / jnp.max(self.cost_lr), rtol=1e-4
-    )
-=======
         geom0.inv_scale_cost, 1.0 / jnp.max(self.cost_lr), rtol=1e-4)
->>>>>>> 1f38d56d
 
   def test_max_scale_cost_low_rank_large_array(self):
     """Test max_cost options for large matrices."""
@@ -250,11 +210,8 @@
 
     np.testing.assert_allclose(geom0.scale_cost, 1.0 / max_cost_lr, rtol=1e-4)
 
-<<<<<<< HEAD
-=======
     np.testing.assert_allclose(
         geom0.inv_scale_cost, 1.0 / max_cost_lr, rtol=1e-4)
->>>>>>> 1f38d56d
 
 if __name__ == '__main__':
   absltest.main()